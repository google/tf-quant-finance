--- conflicted
+++ resolved
@@ -308,25 +308,17 @@
     option_prices: A `Tensor` of same shape as `spots`. The approximate price of
     the barriers option under black scholes.
   """
-<<<<<<< HEAD
-  if (continuous_dividends is not None) and (cost_of_carries is not None):
-    raise ValueError('At most one of continuous_dividends and cost of carries '
-                     'must be supplied.')
-  with tf.name_scope(name or "barrier_price"):
-    spots = tf.convert_to_tensor(spots, dtype=dtype, name="spots")
-=======
   # The computation is done as in Ref [2] where each integral is split into
   # two matrices. The first matrix contains the algebraic terms and the second
   # matrix contains the probability distribution terms. Masks are used to filter
   # appropriate terms for calculating the integral. Then a dot product of each
   # row in the matricies coupled with the masks work to calculate the prices of
   # the barriers option.
-  if (continuous_dividends is None) == (cost_of_carries is None):
+  if (continuous_dividends is not None) and (cost_of_carries is not None):
     raise ValueError('At most one of continuous_dividends and cost of carries '
                      'may be supplied')
   with tf.name_scope(name or 'barrier_price'):
     spots = tf.convert_to_tensor(spots, dtype=dtype, name='spots')
->>>>>>> 96c45872
     dtype = spots.dtype
     strikes = tf.convert_to_tensor(strikes, dtype=dtype, name='strikes')
     volatilities = tf.convert_to_tensor(
@@ -348,7 +340,6 @@
 
     if continuous_dividends is None:
       continuous_dividends = tf.convert_to_tensor(
-<<<<<<< HEAD
         0.0, dtype=dtype, name='continuous_dividends')
 
     if cost_of_carries is not None:
@@ -356,22 +347,6 @@
         cost_of_carries, dtype=dtype, name='cost_of_carries')
     else:
       cost_of_carries = discount_rates - continuous_dividends
-
-
-    is_barrier_down = tf.convert_to_tensor(is_barrier_down, dtype=tf.int32,
-                                           name="is_barrier_down")
-    is_knock_out = tf.convert_to_tensor(is_knock_out, dtype=tf.int32,
-                                        name="is_knock_out")
-    is_call_options = tf.convert_to_tensor(is_call_options, dtype=tf.int32,
-                                           name="is_call_options")
-
-=======
-          continuous_dividends, dtype=dtype, name='continuous_dividends')
-
-    if cost_of_carries is not None:
-      continuous_dividends = tf.convert_to_tensor(
-          discount_rates - cost_of_carries, dtype=dtype,
-          name='continuous_dividends')
 
     if is_barrier_down is None:
       is_barrier_down = tf.constant(1, name='is_barrier_down')
@@ -391,7 +366,7 @@
       is_call_options = tf.convert_to_tensor(is_call_options, dtype=tf.bool,
                                              name='is_call_options')
       is_call_options = tf.where(is_call_options, 1, 0)
->>>>>>> 96c45872
+      
     # Indices which range from 0-7 are used to select the appropriate
     # mask for each barrier
     indices = tf.bitwise.left_shift(
@@ -453,24 +428,14 @@
     discount_rates_exponent = tf.math.exp(-discount_rates * expiries,
                                           name='discount_rates_exponent')
     continuous_dividends_exponent = tf.math.exp(
-<<<<<<< HEAD
         (cost_of_carries-discount_rates) * expiries,
         name="continuous_dividends_exponent")
     barriers_ratio = tf.math.divide(barriers, spots, name="barriers_ratio")
-=======
-        -continuous_dividends * expiries,
-        name='continuous_dividends_exponent')
-    barriers_ratio = tf.math.divide(barriers, spots, name='barriers_ratio')
->>>>>>> 96c45872
     spots_term = call_or_put * spots * continuous_dividends_exponent
     strikes_term = call_or_put * strikes * discount_rates_exponent
 
     # rank is used to stack elements and reduce_sum
-<<<<<<< HEAD
     strike_rank = strikes.shape.rank
-=======
-    strike_rank = len(strikes.shape)
->>>>>>> 96c45872
 
     # Constructing Matrix with first and second algebraic terms for each
     # integral [strike.shape, 12]
