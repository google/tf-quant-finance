--- conflicted
+++ resolved
@@ -358,12 +358,6 @@
                 grad_volatility_fn, wiener_mean, num_samples, times, dt,
                 sqrt_dt, time_step, num_requested_times, keep_mask, swap_memory,
                 random_type, seed, normal_draws, input_gradients,
-<<<<<<< HEAD
-                stratonovich_order, aux_normal_draws):
-  """Sample paths using tf.while_loop."""
-  cond_fn = lambda i, *args: i < steps_num
-
-=======
                 stratonovich_order, aux_normal_draws, dtype):
   """Sample paths using tf.while_loop."""
   written_count = 0
@@ -388,7 +382,6 @@
     del args
     return tf.math.logical_and(i < steps_num,
                                written_count < num_requested_times)
->>>>>>> 0976f720
   def step_fn(i, written_count, current_state, result):
     return _milstein_step(
         dim=dim,
